######################
# (c) 2012 Andreas Mueller <amueller@ais.uni-bonn.de>
# ALL RIGHTS RESERVED.
#
# DON'T USE WITHOUT AUTHOR CONSENT!
#

import numpy as np


from .ssvm import BaseSSVM
from .cutting_plane_ssvm import StructuredSVM
from .one_slack_ssvm import OneSlackSSVM
from .subgradient_ssvm import SubgradientStructuredSVM
from ..utils import find_constraint


class LatentSSVM(BaseSSVM):
    def __init__(self, problem, max_iter=100, C=1.0, verbose=1, n_jobs=1,
                 break_on_bad=True, show_loss_every=0, base_svm='n-slack',
<<<<<<< HEAD
                 check_constraints=True, batch_size=100, tol=0.0000001,
                 learning_rate=0.001, positive_constraint=None):
=======
                 check_constraints=True, batch_size=100, tol=0.0001,
                 learning_rate=0.001, inference_cache=0, latent_iter=5):
>>>>>>> a1be78ab
        self.base_svm = base_svm
        self.check_constraints = check_constraints
        self.break_on_bad = break_on_bad
        self.batch_size = batch_size
        self.tol = tol
        self.learning_rate = learning_rate
<<<<<<< HEAD
        
        self.positive_constraint=positive_constraint
        
=======
        self.inference_cache = inference_cache
        self.latent_iter = latent_iter
>>>>>>> a1be78ab
        BaseSSVM.__init__(self, problem, max_iter, C, verbose=verbose,
                          n_jobs=n_jobs, show_loss_every=show_loss_every)

    def fit(self, X, Y, H_init=None):
        w = np.random.rand(self.problem.size_psi)
        if self.base_svm == 'n-slack':
            subsvm = StructuredSVM(
                self.problem, self.max_iter, self.C, self.check_constraints,
                verbose=self.verbose - 1, n_jobs=self.n_jobs,
                break_on_bad=self.break_on_bad, batch_size=self.batch_size,
                tol=self.tol)
        elif self.base_svm == '1-slack':
            subsvm = OneSlackSSVM(
                self.problem, self.max_iter, self.C, self.check_constraints,
                verbose=self.verbose - 1, n_jobs=self.n_jobs,
<<<<<<< HEAD
                break_on_bad=self.break_on_bad,positive_constraint=self.positive_constraint)
=======
                break_on_bad=self.break_on_bad,
                inference_cache=self.inference_cache)
>>>>>>> a1be78ab
        elif self.base_svm == 'subgradient':
            subsvm = SubgradientStructuredSVM(
                self.problem, self.max_iter, self.C, verbose=self.verbose - 1,
                n_jobs=self.n_jobs, learning_rate=self.learning_rate)
        else:
            raise ValueError("base_svm must be one of '1-slack', 'n-slack', "
                             "'subgradient'. Got %s. " % str(self.base_svm))
        constraints = None
        ws = []
        if H_init is None:
            H_init = self.problem.init_latent(X, Y)
        self.H_init_ = H_init
        H = H_init
<<<<<<< HEAD
        
        for i in range(20):
            print 
        self.objective_curve_=[]
        for iteration in xrange(2):
=======

        for iteration in xrange(self.latent_iter):
>>>>>>> a1be78ab
            print("LATENT SVM ITERATION %d" % iteration)
            # find latent variables for ground truth:
            if iteration == 0:
                pass
            else:
                H_new = np.array([self.problem.latent(x, y, w)
                                  for x, y in zip(X, Y)])
                if np.all(H_new == H):
                    print("no changes in latent variables of ground truth."
                          " stopping.")
                    break
                print("changes in H: %d" % np.sum(H_new != H))

                # update constraints:
                if self.base_svm == 'n-slack':
                    constraints = [[] for i in xrange(len(X))]
                    for sample, h, i in zip(subsvm.constraints_, H_new,
                                            np.arange(len(X))):
                        for constraint in sample:
                            const = find_constraint(self.problem, X[i], h, w,
                                                    constraint[0])
                            y_hat, dpsi, _, loss = const
                            constraints[i].append([y_hat, dpsi, loss])
                H = H_new

            subsvm.fit(X, H, constraints=constraints)
            for i in range(20):
                print 

            #print subsvm.objective_curve_,constraints
            self.objective_curve_+=subsvm.objective_curve_
            
            
            
            print "finished iteration"
            w = subsvm.w
            ws.append(w)
            
#            if subsvm.objective_curve_==[]:
#                print "cannot get better"
#                break
            
#            if (iteration > 1 and self.objective_curve[-2] - self.objective_curve[-1] < self.tol):
#                print("objective converged.")
#                break

            
        self.w = w

    def predict(self, X):
        prediction = BaseSSVM.predict(self, X)
        return [self.problem.label_from_latent(h) for h in prediction]

    def predict_latent(self, X):
        return BaseSSVM.predict(self, X)<|MERGE_RESOLUTION|>--- conflicted
+++ resolved
@@ -18,27 +18,21 @@
 class LatentSSVM(BaseSSVM):
     def __init__(self, problem, max_iter=100, C=1.0, verbose=1, n_jobs=1,
                  break_on_bad=True, show_loss_every=0, base_svm='n-slack',
-<<<<<<< HEAD
-                 check_constraints=True, batch_size=100, tol=0.0000001,
-                 learning_rate=0.001, positive_constraint=None):
-=======
                  check_constraints=True, batch_size=100, tol=0.0001,
-                 learning_rate=0.001, inference_cache=0, latent_iter=5):
->>>>>>> a1be78ab
+                 learning_rate=0.001, inference_cache=0, latent_iter=5,positive_constraint=None):
+                 
         self.base_svm = base_svm
         self.check_constraints = check_constraints
         self.break_on_bad = break_on_bad
         self.batch_size = batch_size
         self.tol = tol
         self.learning_rate = learning_rate
-<<<<<<< HEAD
-        
+        self.inference_cache = inference_cache
+        self.latent_iter = latent_iter
         self.positive_constraint=positive_constraint
         
-=======
-        self.inference_cache = inference_cache
-        self.latent_iter = latent_iter
->>>>>>> a1be78ab
+        
+        
         BaseSSVM.__init__(self, problem, max_iter, C, verbose=verbose,
                           n_jobs=n_jobs, show_loss_every=show_loss_every)
 
@@ -54,12 +48,8 @@
             subsvm = OneSlackSSVM(
                 self.problem, self.max_iter, self.C, self.check_constraints,
                 verbose=self.verbose - 1, n_jobs=self.n_jobs,
-<<<<<<< HEAD
                 break_on_bad=self.break_on_bad,positive_constraint=self.positive_constraint)
-=======
-                break_on_bad=self.break_on_bad,
                 inference_cache=self.inference_cache)
->>>>>>> a1be78ab
         elif self.base_svm == 'subgradient':
             subsvm = SubgradientStructuredSVM(
                 self.problem, self.max_iter, self.C, verbose=self.verbose - 1,
@@ -73,16 +63,11 @@
             H_init = self.problem.init_latent(X, Y)
         self.H_init_ = H_init
         H = H_init
-<<<<<<< HEAD
         
         for i in range(20):
             print 
         self.objective_curve_=[]
-        for iteration in xrange(2):
-=======
-
         for iteration in xrange(self.latent_iter):
->>>>>>> a1be78ab
             print("LATENT SVM ITERATION %d" % iteration)
             # find latent variables for ground truth:
             if iteration == 0:
